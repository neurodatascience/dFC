"""
Implementation of functions for loading fmri data.

Created on Jun 29 2023
@author: Mohammad Torabi
"""

import os
from copy import deepcopy

import h5py
import numpy as np
from nilearn import datasets
from nilearn.interfaces.fmriprep import load_confounds, load_confounds_strategy
from nilearn.maskers import NiftiLabelsMasker, NiftiSpheresMasker
from nilearn.plotting import find_parcellation_cut_coords

from .dfc_utils import intersection, label2network
from .time_series import TIME_SERIES

################################# DATA_LOADER functions ######################################


def find_subj_list(data_root):
    """
    find the list of subjects in data_root
    the files must follow the format: sub-subjectID
    only these files should be in the data_root
    """
    if data_root[-1] != "/":
        data_root += "/"

    ALL_FILES = os.listdir(data_root)
    FOLDERS = [item for item in ALL_FILES if os.path.isdir(data_root + item)]

    FOLDERS.sort()
    SUBJECTS = list()
    for s in FOLDERS:
        if "sub-" in s:
            SUBJECTS.append(s)
    SUBJECTS.sort()

    print(f"{len(SUBJECTS)} subjects were found. ")

    return SUBJECTS


def load_from_array(subj_id2load=None, **params):
    """
    load fMRI data from numpy or mat files
    input time_series.shape must be (time, roi)
    returns a dictionary of TIME_SERIES objects
    each corresponding to a session

    - if the file_name is a .mat file, it will be loaded using h5py
      if the file_name is a .npy file, it will be loaded using np.load

    - the roi locations should be in the same folder and a .npy file
      with the name: params['roi_locs_file']
      it must

    - and the roi labels should be in the same folder and a .npy file
      with the name: params['roi_labels_file']
      it must be a list of strings

    - labels should be in the format: Hemisphere_Network_ID
        ow, the network2include will not work properly
    """

    SESSIONs = params["SESSIONs"]  # list of sessions
    if subj_id2load is None:
        SUBJECTS = find_subj_list(params["data_root"])
    else:
        SUBJECTS = [subj_id2load]

    # LOAD Region Location DATA
    locs = np.load(
        params["data_root"] + params["roi_locs_file"], allow_pickle="True"
    ).item()
    locs = locs["locs"]

    # LOAD Region Labels DATA
    labels = np.load(
        params["data_root"] + params["roi_labels_file"], allow_pickle="True"
    ).item()
    labels = labels["labels"]

    assert type(locs) is np.ndarray, "locs must be a numpy array"
    assert type(labels) is list, "labels must be a list"
    assert locs.shape[0] == len(labels), "locs and labels must have the same length"
    assert locs.shape[1] == 3, "locs must have 3 columns"

    # apply networks2include
    # if params['networks2include'] is None, all the regions will be included
    if not params["networks2include"] is None:
        nodes2include = [
            i
            for i, x in enumerate(labels)
            if label2network(x) in params["networks2include"]
        ]
    else:
        nodes2include = [i for i, x in enumerate(labels)]
    locs = locs[nodes2include, :]
    labels = [x for node, x in enumerate(labels) if node in nodes2include]

    BOLD = {}
    for session in SESSIONs:
        BOLD[session] = None
        for subject in SUBJECTS:

            subj_fldr = subject + "_" + session

            # LOAD BOLD Data

            if params["file_name"][params["file_name"].find(".") :] == ".mat":
                with h5py.File(
                    params["data_root"] + subj_fldr + "/" + params["file_name"], "r"
                ) as f:
                    DATA = {k: np.array(f[k]) for k in f.keys()}
            elif params["file_name"][params["file_name"].find(".") :] == ".npy":
                DATA = np.load(
                    params["data_root"] + subj_fldr + "/" + params["file_name"],
                    allow_pickle="True",
                ).item()
            time_series = DATA["ROI_data"]  # time_series.shape = (time, roi)

            # change time_series.shape to (roi, time)
            time_series = time_series.T

            # apply networks2include
            time_series = time_series[nodes2include, :]

            if BOLD[session] is None:
                BOLD[session] = TIME_SERIES(
                    data=time_series,
                    subj_id=subject,
                    Fs=params["Fs"],
                    locs=locs,
                    node_labels=labels,
                    TS_name="BOLD Real",
                    session_name=session,
                )
            else:
                BOLD[session].append_ts(new_time_series=time_series, subj_id=subject)

        print("*** Session " + session + ": ")
        print(
            "number of regions= "
            + str(BOLD[session].n_regions)
            + ", number of time points= "
            + str(BOLD[session].n_time)
        )

    return BOLD


def extract_region_signals(
    nifti_file,
    masker_type="NiftiLabelsMasker",
    confound_strategy="none",
    standardize=False,
    labels_img=None,
    seeds=None,
    radius=None,
):
    """
    this function uses nilearn maskers to extract
    BOLD signals from nifti files

    returns a numpy array of shape (time, roi)
    and labels and locs of rois

    confound_strategy:
        'none': no confounds are used
        'no_motion': motion parameters are used
        'no_motion_no_gsr': motion parameters are used
                            and global signal regression
                            is applied.
        'simple': nilearn's simple preprocessing with
                            full motion and basic wm_csf
                            and high_pass

    For now it only works with NiftiLabelsMasker and NiftiSpheresMasker and not with NiftiMapsMasker
    masker_type: "NiftiLabelsMasker" or "NiftiSpheresMasker"
    """
    if masker_type == "NiftiSpheresMasker":
        # check if seeds and radius are provided
        if seeds is None or radius is None:
            raise ValueError("For NiftiSpheresMasker, seeds and radius must be provided.")
        # create the masker for extracting time series
        masker = NiftiSpheresMasker(
            seeds=seeds,
            radius=radius,  # radius in mm
            standardize=standardize,
        )
    elif masker_type == "NiftiLabelsMasker":
        # check if labels_img is provided
        if labels_img is None:
            raise ValueError("For NiftiLabelsMasker, labels_img must be provided.")
        # create the masker for extracting time series
        masker = NiftiLabelsMasker(
            labels_img=labels_img,
            resampling_target="data",
            standardize=standardize,
        )
    else:
        raise ValueError(
            "masker_type must be 'NiftiLabelsMasker' or 'NiftiSpheresMasker', "
            f"but got {masker_type}"
        )

    ### extract the timeseries
    if confound_strategy == "none":
        time_series = masker.fit_transform(nifti_file)
    elif confound_strategy == "no_motion":
        confounds_simple, sample_mask = load_confounds(
            nifti_file,
            strategy=["high_pass", "motion", "wm_csf"],
            motion="basic",
            wm_csf="basic",
        )
        time_series = masker.fit_transform(
            nifti_file, confounds=confounds_simple, sample_mask=sample_mask
        )
    elif confound_strategy == "no_motion_no_gsr":
        confounds_simple, sample_mask = load_confounds(
            nifti_file,
            strategy=["high_pass", "motion", "wm_csf", "global_signal"],
            motion="basic",
            wm_csf="basic",
            global_signal="basic",
        )
        time_series = masker.fit_transform(
            nifti_file, confounds=confounds_simple, sample_mask=sample_mask
        )
    elif confound_strategy == "simple":
        confounds_simple, sample_mask = load_confounds_strategy(
            nifti_file, denoise_strategy="simple"
        )
        time_series = masker.fit_transform(
            nifti_file, confounds=confounds_simple, sample_mask=sample_mask
        )
    else:
        raise ValueError(
            "confound_strategy must be one of 'none', 'no_motion', 'no_motion_no_gsr', or 'simple', "
            f"but got {confound_strategy}"
        )

    return time_series


def nifti2array(
    nifti_file,
    masker_type="NiftiLabelsMasker",
    confound_strategy="none",
    standardize=False,
    n_rois=100,
    labels_img=None,
    seeds=None,
    radius=None,
    region_names=None,
):
    """
    this function uses nilearn maskers to extract
    BOLD signals from nifti files

    returns a numpy array of shape (time, roi)
    and labels and locs of rois

    confound_strategy:
        'none': no confounds are used
        'no_motion': motion parameters are used
        'no_motion_no_gsr': motion parameters are used
                            and global signal regression
                            is applied.
        'simple': nilearn's simple preprocessing with
                            full motion and basic wm_csf
                            and high_pass

    For now it only works with NiftiLabelsMasker and NiftiSpheresMasker and not with NiftiMapsMasker
    masker_type: "NiftiLabelsMasker" or "NiftiSpheresMasker"
    if masker_type is "NiftiLabelsMasker",
    labels_img must be provided or n_rois must be provided
    if masker_type is "NiftiSpheresMasker",
    seeds and radius must be provided

    Note:
    when not using Schaefer atlas, make sure
    that the labels_img/seeds and region_names are in the same order.
    """
    if masker_type == "NiftiLabelsMasker":
        if labels_img is None:
            # in this case, we will use the schaefer atlas
            # we use n_rois to determine the number of rois
            assert n_rois in [
                100,
                200,
                300,
                400,
                500,
                600,
                700,
                800,
                900,
                1000,
            ], "n_rois must be one of {100, 200, 300, 400, 500, 600, 700, 800, 900, 1000}"
            # fetch the schaefer atlas
            parc = datasets.fetch_atlas_schaefer_2018(n_rois=n_rois)
            labels_img = parc.maps
            labels = parc.labels
            labels = [label.decode() for label in labels]
        else:
            assert (
                region_names is not None
            ), "region_names must be provided if labels_img is provided"
            assert type(region_names) is list, "region_names must be a list of strings"

            labels = region_names

        # extract locs from labels_img
        # check if order is the same as labels
        locs, labels_ = find_parcellation_cut_coords(
            labels_img, background_label=0, return_label_names=True
        )  # numpy.ndarray of shape (n_labels, 3)

    elif masker_type == "NiftiSpheresMasker":

        # make sure seeds is a list of tuples (x, y, z)
        assert seeds is not None, "seeds must be provided for NiftiSpheresMasker"
        assert radius is not None, "radius must be provided for NiftiSpheresMasker"
        assert type(seeds) is list, "seeds must be a list of tuples (x, y, z)"
        assert all(
            isinstance(seed, tuple) and len(seed) == 3 for seed in seeds
        ), "seeds must be a list of tuples (x, y, z) with 3 elements each"

        locs = np.array(seeds)  # seeds should be a list of tuples (x, y, z)

        assert (
            region_names is not None
        ), "region_names must be provided if seeds are provided"
        assert type(region_names) is list, "region_names must be a list of strings"

        labels = region_names

    else:
        raise ValueError(
            "masker_type must be 'NiftiLabelsMasker' or 'NiftiSpheresMasker', "
            f"but got {masker_type}"
        )

    # extract the timeseries
    time_series = extract_region_signals(
        nifti_file=nifti_file,
        masker_type=masker_type,
        confound_strategy=confound_strategy,
        standardize=standardize,
        labels_img=labels_img,
        seeds=seeds,
        radius=radius,
    )

    return time_series, labels, locs

def nifti2arraywmask(nifti_file, mask_file, confound_strategy="none", standardize=False):
    """
    this function uses nilearn maskers to extract
    BOLD signals from nifti files
    It is designed to work with a provided 3-D volumetric mask.

    returns a numpy array of shape (time, roi)
    and labels and locs of rois

    confound_strategy:
        'none': no confounds are used
        'no_motion': motion parameters are used
        'no_motion_no_gsr': motion parameters are used
                            and global signal regression
                            is applied.
    """
    from nilearn.interfaces.fmriprep import load_confounds
    from nilearn.maskers import NiftiLabelsMasker
    from nilearn.plotting import find_parcellation_cut_coords

    # extract locations and labels of ROIs
    locs, labels = find_parcellation_cut_coords(
        mask_file, background_label=0, return_label_names=True
    )

    # create the masker for extracting time series
    masker = NiftiLabelsMasker(
        labels_img=mask_file,
        labels=labels,
        resampling_target="data",
        standardize=standardize,
    )

    ### extract the timeseries
    if confound_strategy == "none":
        time_series = masker.fit_transform(nifti_file)
    elif confound_strategy == "no_motion":
        confounds_simple, sample_mask = load_confounds(
            nifti_file,
            strategy=["high_pass", "motion", "wm_csf"],
            motion="basic",
            wm_csf="basic",
        )
        time_series = masker.fit_transform(
            nifti_file, confounds=confounds_simple, sample_mask=sample_mask
        )
    elif confound_strategy == "no_motion_no_gsr":
        confounds_simple, sample_mask = load_confounds(
            nifti_file,
            strategy=["high_pass", "motion", "wm_csf", "global_signal"],
            motion="basic",
            wm_csf="basic",
            global_signal="basic",
        )
        time_series = masker.fit_transform(
            nifti_file, confounds=confounds_simple, sample_mask=sample_mask
        )

    return time_series, labels, locs


def nifti2timeseries(
    nifti_file,
    Fs,
    subj_id,
    n_rois=None,
    mask_file=None,
    confound_strategy="none",
    masker_type="NiftiLabelsMasker",
    n_rois=100,
    labels_img=None,
    seeds=None,
    radius=None,
    region_names=None,
    standardize=False,
    TS_name=None,
    session=None,
):
    """
    this function is only for single subject and single session data loading
    it uses nilearn maskers to extract ROI signals from nifti files
    and returns a TIME_SERIES object

<<<<<<< HEAD
    It will extract the mean time series from each ROI defined either in mask_file
    which should be provided as a 3D volumetric parcellation in the same space
    as the subject/session nifti file (if mask_file is assigned) or will extract
    the mean time series from ROIs extracted from the Schaefer atlas, if
    you set the number of rois to extract
    {100, 200, 300, 400, 500, 600, 700, 800, 900, 1000}
    """
    if mask_file is None and n_rois is None:
        print("Either mask_file or n_rois must be defined.")

    if mask_file is not None and n_rois is not None:
        print("Warning: specified mask_file will be used, ignoring n_rois.")
    
    if n_rois is not None:
        time_series, labels, locs = nifti2array(
            nifti_file=nifti_file,
            confound_strategy=confound_strategy,
            standardize=standardize,
            n_rois=n_rois,
        )
    if mask_file is not None:
        time_series, labels, locs = nifti2arraywmask(
            nifti_file=nifti_file,
            mask_file=mask_file,
            confound_strategy=confound_strategy,
            standardize=standardize
        )
=======
    Parameters
    ----------
    nifti_file : str
        path to the nifti file
    Fs : float
        sampling frequency of the data
    subj_id : str
        subject ID, must start with 'sub-'
    confound_strategy : str, optional
        strategy for confound regression, by default "none"
    masker_type : str, optional
        type of masker to use, by default "NiftiLabelsMasker"
    n_rois : int, optional
        number of regions of interest to extract, by default 100
    labels_img : str, optional
        path to the labels image, by default None
    seeds : list, optional
        list of tuples (x, y, z) for NiftiSpheresMasker
        by default None
    radius : float, optional
        radius in mm for NiftiSpheresMasker, by default None
    region_names : list, optional
        list of region names for NiftiLabelsMasker or NiftiSpheresMasker,
        by default None
    standardize : bool, optional
        whether to standardize the time series, by default False
    TS_name : str, optional
        name of the time series, by default None
    session : str, optional
        session name, by default None

    For more information on confound_strategy, masker_type, and other parameters,
    see the documentation of the nifti2array function.
    """
    time_series, labels, locs = nifti2array(
        nifti_file=nifti_file,
        confound_strategy=confound_strategy,
        standardize=standardize,
        masker_type=masker_type,
        n_rois=n_rois,
        labels_img=labels_img,
        seeds=seeds,
        radius=radius,
        region_names=region_names,
    )
>>>>>>> de04fc6b

    assert type(locs) is np.ndarray, "locs must be a numpy array"
    assert type(labels) is list, "labels must be a list"
    assert locs.shape[0] == len(labels), "locs and labels must have the same length"
    assert locs.shape[1] == 3, "locs must have 3 columns"

    # change time_series.shape to (roi, time)
    time_series = time_series.T

    if TS_name is None:
        TS_name = subj_id + " time series"

    BOLD = TIME_SERIES(
        data=time_series,
        subj_id=subj_id,
        Fs=Fs,
        locs=locs,
        node_labels=labels,
        TS_name=TS_name,
        session_name=session,
    )

    return BOLD


def multi_nifti2timeseries(
    nifti_files_list,
    subj_id_list,
    Fs,
    masker_type="NiftiLabelsMasker",
    n_rois=100,
    labels_img=None,
    seeds=None,
    radius=None,
    region_names=None,
    confound_strategy="none",
    standardize=False,
    TS_name=None,
    session=None,
):
    """
    loading data of multiple subjects, but single session, from their nifti files
    """
    BOLD_multi = None
    for subj_id, nifti_file in zip(subj_id_list, nifti_files_list):
        if BOLD_multi is None:
            BOLD_multi = nifti2timeseries(
                nifti_file=nifti_file,
                subj_id=subj_id,
                Fs=Fs,
                confound_strategy=confound_strategy,
                masker_type=masker_type,
                n_rois=n_rois,
                labels_img=labels_img,
                seeds=seeds,
                radius=radius,
                region_names=region_names,
                standardize=standardize,
                TS_name=TS_name,
                session=session,
            )
        else:
            BOLD_multi.concat_ts(
                nifti2timeseries(
                    nifti_file=nifti_file,
                    subj_id=subj_id,
                    Fs=Fs,
                    confound_strategy=confound_strategy,
                    masker_type=masker_type,
                    n_rois=n_rois,
                    labels_img=labels_img,
                    seeds=seeds,
                    radius=radius,
                    region_names=region_names,
                    standardize=standardize,
                    TS_name=TS_name,
                    session=session,
                )
            )
    return BOLD_multi


def load_TS(
    data_root,
    file_name,
    SESSIONs,
    subj_id2load=None,
    task=None,
    run=None,
):
    """
    load a TIME_SERIES object from a .npy file
    if SESSIONs is a list, it will load all the sessions,
        if it is a string, it will load that session
    if subj_id2load is None, it will load all the subjects
    file_name: name of the file to load
        format example: {subj_id}_{task}_{run}_time-series.npy
        (keep the {} for the variables)
    """
    # check if SESSIONs is a list or a string
    flag = False
    if type(SESSIONs) is str:
        SESSIONs = [SESSIONs]
        flag = True

    if subj_id2load is None:
        SUBJECTS = find_subj_list(data_root)
    else:
        assert "sub-" in subj_id2load, "subj_id2load must start with 'sub-'"
        SUBJECTS = [subj_id2load]

    TS = {}
    for session in SESSIONs:
        TS[session] = None
        for subj in SUBJECTS:
            subj_fldr = subj
            # make the file_name
            TS_file = deepcopy(file_name)
            if "{subj_id}" in file_name:
                TS_file = TS_file.replace("{subj_id}", subj)
            if "{task}" in file_name:
                assert task is not None, "task must be provided"
                TS_file = TS_file.replace("{task}", task)
            if "{run}" in file_name:
                assert run is not None, "run must be provided"
                TS_file = TS_file.replace("{run}", run)

            try:
                time_series = np.load(
                    f"{data_root}/{subj_fldr}/{TS_file}", allow_pickle="True"
                ).item()
            except FileNotFoundError:
                print(f"File {TS_file} not found for {subj}")
                continue

            if TS[session] is None:
                TS[session] = time_series
            else:
                TS[session].concat_ts(time_series)

    if flag:
        return TS[SESSIONs[0]]
    return TS


####################################################################################################################################<|MERGE_RESOLUTION|>--- conflicted
+++ resolved
@@ -361,67 +361,6 @@
 
     return time_series, labels, locs
 
-def nifti2arraywmask(nifti_file, mask_file, confound_strategy="none", standardize=False):
-    """
-    this function uses nilearn maskers to extract
-    BOLD signals from nifti files
-    It is designed to work with a provided 3-D volumetric mask.
-
-    returns a numpy array of shape (time, roi)
-    and labels and locs of rois
-
-    confound_strategy:
-        'none': no confounds are used
-        'no_motion': motion parameters are used
-        'no_motion_no_gsr': motion parameters are used
-                            and global signal regression
-                            is applied.
-    """
-    from nilearn.interfaces.fmriprep import load_confounds
-    from nilearn.maskers import NiftiLabelsMasker
-    from nilearn.plotting import find_parcellation_cut_coords
-
-    # extract locations and labels of ROIs
-    locs, labels = find_parcellation_cut_coords(
-        mask_file, background_label=0, return_label_names=True
-    )
-
-    # create the masker for extracting time series
-    masker = NiftiLabelsMasker(
-        labels_img=mask_file,
-        labels=labels,
-        resampling_target="data",
-        standardize=standardize,
-    )
-
-    ### extract the timeseries
-    if confound_strategy == "none":
-        time_series = masker.fit_transform(nifti_file)
-    elif confound_strategy == "no_motion":
-        confounds_simple, sample_mask = load_confounds(
-            nifti_file,
-            strategy=["high_pass", "motion", "wm_csf"],
-            motion="basic",
-            wm_csf="basic",
-        )
-        time_series = masker.fit_transform(
-            nifti_file, confounds=confounds_simple, sample_mask=sample_mask
-        )
-    elif confound_strategy == "no_motion_no_gsr":
-        confounds_simple, sample_mask = load_confounds(
-            nifti_file,
-            strategy=["high_pass", "motion", "wm_csf", "global_signal"],
-            motion="basic",
-            wm_csf="basic",
-            global_signal="basic",
-        )
-        time_series = masker.fit_transform(
-            nifti_file, confounds=confounds_simple, sample_mask=sample_mask
-        )
-
-    return time_series, labels, locs
-
-
 def nifti2timeseries(
     nifti_file,
     Fs,
@@ -444,35 +383,6 @@
     it uses nilearn maskers to extract ROI signals from nifti files
     and returns a TIME_SERIES object
 
-<<<<<<< HEAD
-    It will extract the mean time series from each ROI defined either in mask_file
-    which should be provided as a 3D volumetric parcellation in the same space
-    as the subject/session nifti file (if mask_file is assigned) or will extract
-    the mean time series from ROIs extracted from the Schaefer atlas, if
-    you set the number of rois to extract
-    {100, 200, 300, 400, 500, 600, 700, 800, 900, 1000}
-    """
-    if mask_file is None and n_rois is None:
-        print("Either mask_file or n_rois must be defined.")
-
-    if mask_file is not None and n_rois is not None:
-        print("Warning: specified mask_file will be used, ignoring n_rois.")
-    
-    if n_rois is not None:
-        time_series, labels, locs = nifti2array(
-            nifti_file=nifti_file,
-            confound_strategy=confound_strategy,
-            standardize=standardize,
-            n_rois=n_rois,
-        )
-    if mask_file is not None:
-        time_series, labels, locs = nifti2arraywmask(
-            nifti_file=nifti_file,
-            mask_file=mask_file,
-            confound_strategy=confound_strategy,
-            standardize=standardize
-        )
-=======
     Parameters
     ----------
     nifti_file : str
@@ -518,7 +428,6 @@
         radius=radius,
         region_names=region_names,
     )
->>>>>>> de04fc6b
 
     assert type(locs) is np.ndarray, "locs must be a numpy array"
     assert type(labels) is list, "labels must be a list"
